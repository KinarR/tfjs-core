--- conflicted
+++ resolved
@@ -183,11 +183,7 @@
   int texelIndex = (row / 2) * texelsInLogicalRow + (col / 2);
   int texR = texelIndex / texNumC;
   int texC = texelIndex - texR * texNumC;
-<<<<<<< HEAD
-  return (vec2(texC, texR)) / vec2(texNumC, texNumR);
-=======
   return (vec2(texC, texR) + halfCR) / vec2(texNumC, texNumR);
->>>>>>> 53a96d0f
 }
 `;
 
@@ -607,11 +603,7 @@
   if (texShape != null && util.arraysEqual(shape, texShape)) {
     return `
       vec4 ${funcName}(int row, int col) {
-<<<<<<< HEAD
-        vec2 uv = (vec2(col, row)) / vec2(${texNumC}.0, ${texNumR}.0);
-=======
         vec2 uv = (vec2(col, row) + halfCR) / vec2(${texNumC}.0, ${texNumR}.0);
->>>>>>> 53a96d0f
 
         return texture2D(${texName}, uv);
       }
