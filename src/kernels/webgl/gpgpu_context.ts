/**
 * @license
 * Copyright 2017 Google Inc. All Rights Reserved.
 * Licensed under the Apache License, Version 2.0 (the "License");
 * you may not use this file except in compliance with the License.
 * You may obtain a copy of the License at
 *
 * http://www.apache.org/licenses/LICENSE-2.0
 *
 * Unless required by applicable law or agreed to in writing, software
 * distributed under the License is distributed on an "AS IS" BASIS,
 * WITHOUT WARRANTIES OR CONDITIONS OF ANY KIND, either express or implied.
 * See the License for the specific language governing permissions and
 * limitations under the License.
 * =============================================================================
 */

import {ENV} from '../../environment';
import * as util from '../../util';
import * as gpgpu_util from './gpgpu_util';
import {TextureConfig} from './gpgpu_util';
import * as tex_util from './tex_util';
import {WebGL1DisjointQueryTimerExtension, WebGL2DisjointQueryTimerExtension} from './webgl_types';
import * as webgl_util from './webgl_util';

export interface FenceContext {
  query: WebGLQuery|WebGLSync;
  isFencePassed(): boolean;
}

export class GPGPUContext {
  gl: WebGLRenderingContext;
  textureFloatExtension: {};
  textureHalfFloatExtension: {};
  colorBufferFloatExtension: {};
  colorBufferHalfFloatExtension: {};
  getBufferSubDataAsyncExtension: {};
  loseContextExtension: WebGLLoseContext;
  disjointQueryTimerExtension: WebGL2DisjointQueryTimerExtension|
      WebGL1DisjointQueryTimerExtension;
  vertexBuffer: WebGLBuffer;
  indexBuffer: WebGLBuffer;
  framebuffer: WebGLFramebuffer;
  outputTexture: WebGLTexture|null = null;
  program: WebGLProgram|null = null;
  private disposed = false;
  private autoDebugValidate = false;
  private disjoint: boolean;

  private textureConfig: TextureConfig;

  constructor(gl?: WebGLRenderingContext) {
    if (gl != null) {
      this.gl = gl;
    } else {
      this.gl = gpgpu_util.createWebGLContext();
    }
    // WebGL 2.0 enables texture floats without an extension.
    if (ENV.get('WEBGL_VERSION') === 1) {
      this.textureFloatExtension =
          webgl_util.getExtensionOrThrow(this.gl, 'OES_texture_float');
      this.colorBufferFloatExtension =
          this.gl.getExtension('WEBGL_color_buffer_float');

      if (!ENV.get('WEBGL_RENDER_FLOAT32_ENABLED')) {
        this.textureHalfFloatExtension =
            webgl_util.getExtensionOrThrow(this.gl, 'OES_texture_half_float');
        this.colorBufferHalfFloatExtension =
            this.gl.getExtension('EXT_color_buffer_half_float');
      }
    } else {
      this.colorBufferFloatExtension =
          webgl_util.getExtensionOrThrow(this.gl, 'EXT_color_buffer_float');
    }

    this.loseContextExtension =
        webgl_util.getExtensionOrThrow(this.gl, 'WEBGL_lose_context') as
        WebGLLoseContext;

    this.vertexBuffer = gpgpu_util.createVertexBuffer(this.gl);
    this.indexBuffer = gpgpu_util.createIndexBuffer(this.gl);
    this.framebuffer = webgl_util.createFramebuffer(this.gl);

    this.textureConfig =
        gpgpu_util.getTextureConfig(this.gl, this.textureHalfFloatExtension);
  }

  public dispose() {
    if (this.disposed) {
      return;
    }
    if (this.program != null) {
      console.warn(
          'Disposing a GPGPUContext that still has a bound WebGLProgram.' +
          ' This is probably a resource leak, delete the program with ' +
          'GPGPUContext.deleteProgram before disposing.');
    }
    if (this.outputTexture != null) {
      console.warn(
          'Disposing a GPGPUContext that still has a bound output matrix ' +
          'texture.  This is probably a resource leak, delete the output ' +
          'matrix texture with GPGPUContext.deleteMatrixTexture before ' +
          'disposing.');
    }
    const gl = this.gl;
    webgl_util.callAndCheck(gl, () => gl.finish());
    webgl_util.callAndCheck(gl, () => gl.bindFramebuffer(gl.FRAMEBUFFER, null));
    webgl_util.callAndCheck(gl, () => gl.deleteFramebuffer(this.framebuffer));
    webgl_util.callAndCheck(gl, () => gl.bindBuffer(gl.ARRAY_BUFFER, null));
    webgl_util.callAndCheck(gl, () => gl.deleteBuffer(this.vertexBuffer));
    webgl_util.callAndCheck(
        gl, () => gl.bindBuffer(gl.ELEMENT_ARRAY_BUFFER, null));
    webgl_util.callAndCheck(gl, () => gl.deleteBuffer(this.indexBuffer));
    this.loseContextExtension.loseContext();
    this.disposed = true;
  }

  public enableAutomaticDebugValidation(enabled: boolean) {
    this.autoDebugValidate = enabled;
    webgl_util.enableDebugWebGLErrorChecking(enabled);
  }

  public createFloat32MatrixTexture(rows: number, columns: number):
      WebGLTexture {
    this.throwIfDisposed();
    return gpgpu_util.createFloat32MatrixTexture(
        this.gl, rows, columns, this.textureConfig);
  }

  public createFloat16MatrixTexture(rows: number, columns: number):
      WebGLTexture {
    this.throwIfDisposed();
    return gpgpu_util.createFloat16MatrixTexture(
        this.gl, rows, columns, this.textureConfig);
  }

  public createUnsignedBytesMatrixTexture(rows: number, columns: number):
      WebGLTexture {
    this.throwIfDisposed();
    return gpgpu_util.createUnsignedBytesMatrixTexture(
        this.gl, rows, columns, this.textureConfig);
  }

  public uploadPixelDataToTexture(
      texture: WebGLTexture,
      pixels: ImageData|HTMLImageElement|HTMLCanvasElement) {
    this.throwIfDisposed();
    gpgpu_util.uploadPixelDataToTexture(this.gl, texture, pixels);
  }

  public createFloat16PackedMatrixTexture(rows: number, columns: number):
      WebGLTexture {
    this.throwIfDisposed();
    return gpgpu_util.createFloat16PackedMatrixTexture(
        this.gl, rows, columns, this.textureConfig);
  }

  public createPackedMatrixTexture(rows: number, columns: number):
      WebGLTexture {
    this.throwIfDisposed();
    return gpgpu_util.createPackedMatrixTexture(
        this.gl, rows, columns, this.textureConfig);
  }

  public deleteMatrixTexture(texture: WebGLTexture) {
    this.throwIfDisposed();
    if (this.outputTexture === texture) {
      webgl_util.unbindColorTextureFromFramebuffer(this.gl, this.framebuffer);
      this.outputTexture = null;
    }
    webgl_util.callAndCheck(this.gl, () => this.gl.deleteTexture(texture));
  }

  public uploadMatrixToTexture(
      texture: WebGLTexture, rows: number, columns: number,
      matrix: Float32Array) {
    this.throwIfDisposed();
    const numChannels = webgl_util.getNumChannels();
    return gpgpu_util.uploadMatrixToTexture(
        this.gl, texture, rows, columns, matrix, numChannels,
        this.textureConfig);
  }

  public uploadMatrixToPackedTexture(
      texture: WebGLTexture, rows: number, columns: number,
      matrix: Float32Array) {
    this.throwIfDisposed();
    return gpgpu_util.uploadMatrixToPackedTexture(
        this.gl, texture, rows, columns, matrix, this.textureConfig);
  }

  public downloadFloat32MatrixFromOutputTexture(
      texture: WebGLTexture, rows: number, columns: number): Float32Array {
    return this.downloadMatrixDriver(
        texture,
        () => gpgpu_util.downloadFloat32MatrixFromOutputTexture(
            this.gl, rows, columns, this.textureConfig));
  }

  public downloadByteEncodedFloatMatrixFromOutputTexture(
      texture: WebGLTexture, rows: number, columns: number): Float32Array {
    return this.downloadMatrixDriver(
        texture,
        () => gpgpu_util.downloadByteEncodedFloatMatrixFromOutputTexture(
            this.gl, rows, columns, this.textureConfig));
  }

  public downloadFloat32MatrixFromBuffer(
      buffer: WebGLBuffer, rows: number, columns: number): Float32Array {
    return gpgpu_util.downloadFloat32MatrixFromBuffer(
        this.gl, buffer, rows, columns, this.textureConfig);
  }

  public maybeCreateBufferFromTexture(
      texture: WebGLTexture, rows: number, columns: number): WebGLBuffer
      |WebGLTexture {
    this.bindTextureToFrameBuffer(texture);
    const result = gpgpu_util.maybeCreateBufferFromOutputTexture(
        this.gl, texture, rows, columns, this.textureConfig);
    this.unbindTextureToFrameBuffer();
    return result;
  }

  public createAndWaitForFence(): Promise<void> {
    const fenceContext = this.createFence(this.gl);
    return this.pollFence(fenceContext);
  }

  private createFence(gl: WebGLRenderingContext): FenceContext {
    let query: WebGLQuery|WebGLSync;
    let isFencePassed: () => boolean;

    if (ENV.get('WEBGL_FENCE_API_ENABLED')) {
      const gl2 = gl as WebGL2RenderingContext;

      const sync = gl2.fenceSync(gl2.SYNC_GPU_COMMANDS_COMPLETE, 0);
      gl.flush();

      isFencePassed = () => {
        const status = gl2.clientWaitSync(sync, 0, 0);
        return status === gl2.ALREADY_SIGNALED ||
            status === gl2.CONDITION_SATISFIED;
      };

      query = sync;
    } else if (ENV.get('WEBGL_DISJOINT_QUERY_TIMER_EXTENSION_VERSION') > 0) {
      query = this.beginQuery();
      this.endQuery();
      isFencePassed = () => this.isQueryAvailable(
          query, ENV.get('WEBGL_DISJOINT_QUERY_TIMER_EXTENSION_VERSION'));
    } else {
      // If we have no way to fence, return true immediately. This will fire in
      // WebGL 1.0 when there is no disjoint query timer. In this case, because
      // the fence passes immediately, we'll immediately ask for a download of
      // the texture, which will cause the UI thread to hang.
      isFencePassed = () => true;
    }

    return {query, isFencePassed};
  }

  public downloadMatrixFromPackedTexture(
      texture: WebGLTexture, shape: number[], rows: number,
      columns: number): Float32Array {
    return this.downloadMatrixDriver(
        texture,
        () => gpgpu_util.downloadMatrixFromPackedOutputTexture(
<<<<<<< HEAD
            this.gl, shape, rows, columns, this.textureConfig));
=======
            this.gl, shape[0], shape[1], rows, columns, this.textureConfig));
>>>>>>> 53a96d0f
  }

  private vertexAttrsAreBound = false;

  public createProgram(fragmentShaderSource: string): WebGLProgram {
    this.throwIfDisposed();
    const gl = this.gl;
    const fragmentShader: WebGLShader =
        webgl_util.createFragmentShader(gl, fragmentShaderSource);
    const vertexShader: WebGLShader = gpgpu_util.createVertexShader(gl);
    const program: WebGLProgram = webgl_util.createProgram(gl);
    webgl_util.callAndCheck(gl, () => gl.attachShader(program, vertexShader));
    webgl_util.callAndCheck(gl, () => gl.attachShader(program, fragmentShader));
    webgl_util.linkProgram(gl, program);
    if (this.autoDebugValidate) {
      webgl_util.validateProgram(gl, program);
    }
    if (!this.vertexAttrsAreBound) {
      this.setProgram(program);
      this.vertexAttrsAreBound = gpgpu_util.bindVertexProgramAttributeStreams(
          gl, this.program, this.vertexBuffer);
    }
    return program;
  }

  public deleteProgram(program: WebGLProgram) {
    this.throwIfDisposed();
    if (program === this.program) {
      this.program = null;
    }
    if (program != null) {
      webgl_util.callAndCheck(this.gl, () => this.gl.deleteProgram(program));
    }
  }

  public setProgram(program: WebGLProgram|null) {
    this.throwIfDisposed();
    this.program = program;
    if ((this.program != null) && this.autoDebugValidate) {
      webgl_util.validateProgram(this.gl, this.program);
    }
    webgl_util.callAndCheck(this.gl, () => this.gl.useProgram(program));
  }

  public getUniformLocation(
      program: WebGLProgram, uniformName: string,
      shouldThrow = true): WebGLUniformLocation {
    this.throwIfDisposed();
    if (shouldThrow) {
      return webgl_util.getProgramUniformLocationOrThrow(
          this.gl, program, uniformName);
    } else {
      return webgl_util.getProgramUniformLocation(
          this.gl, program, uniformName);
    }
  }

  public getAttributeLocation(program: WebGLProgram, attribute: string):
      number {
    this.throwIfDisposed();
    return webgl_util.callAndCheck(
        this.gl, () => this.gl.getAttribLocation(program, attribute));
  }

  public getUniformLocationNoThrow(program: WebGLProgram, uniformName: string):
      WebGLUniformLocation {
    this.throwIfDisposed();
    return this.gl.getUniformLocation(program, uniformName);
  }

  public setInputMatrixTexture(
      inputMatrixTexture: WebGLTexture, uniformLocation: WebGLUniformLocation,
      textureUnit: number) {
    this.throwIfDisposed();
    this.throwIfNoProgram();
    webgl_util.bindTextureToProgramUniformSampler(
        this.gl, this.program, inputMatrixTexture, uniformLocation,
        textureUnit);
  }

  public setOutputMatrixTexture(
      outputMatrixTexture: WebGLTexture, rows: number, columns: number) {
    this.setOutputMatrixTextureDriver(outputMatrixTexture, columns, rows);
  }

  public setOutputPackedMatrixTexture(
      outputPackedMatrixTexture: WebGLTexture, rows: number, columns: number) {
    this.throwIfDisposed();
    const [width, height] =
        tex_util.getPackedMatrixTextureShapeWidthHeight(rows, columns);
    this.setOutputMatrixTextureDriver(outputPackedMatrixTexture, width, height);
  }

  public setOutputMatrixWriteRegion(
      startRow: number, numRows: number, startColumn: number,
      numColumns: number) {
    this.setOutputMatrixWriteRegionDriver(
        startColumn, startRow, numColumns, numRows);
  }

  public setOutputPackedMatrixWriteRegion(
      startRow: number, numRows: number, startColumn: number,
      numColumns: number) {
    throw new Error('setOutputPackedMatrixWriteRegion not implemented.');
  }

  public debugValidate() {
    if (this.program != null) {
      webgl_util.validateProgram(this.gl, this.program);
    }
    webgl_util.validateFramebuffer(this.gl);
  }

  public executeProgram() {
    this.throwIfDisposed();
    this.throwIfNoProgram();
    const gl = this.gl;
    if (this.autoDebugValidate) {
      this.debugValidate();
    }
    webgl_util.callAndCheck(
        gl, () => gl.drawElements(gl.TRIANGLES, 6, gl.UNSIGNED_SHORT, 0));
  }

  public blockUntilAllProgramsCompleted() {
    this.throwIfDisposed();
    webgl_util.callAndCheck(this.gl, () => this.gl.finish());
  }

  private getQueryTimerExtension(): WebGL1DisjointQueryTimerExtension
      |WebGL2DisjointQueryTimerExtension {
    if (this.disjointQueryTimerExtension == null) {
      this.disjointQueryTimerExtension =
          webgl_util.getExtensionOrThrow(
              this.gl,
              ENV.get('WEBGL_DISJOINT_QUERY_TIMER_EXTENSION_VERSION') === 2 ?
                  'EXT_disjoint_timer_query_webgl2' :
                  'EXT_disjoint_timer_query') as
              WebGL1DisjointQueryTimerExtension |
          WebGL2DisjointQueryTimerExtension;
    }
    return this.disjointQueryTimerExtension;
  }

  private getQueryTimerExtensionWebGL2(): WebGL2DisjointQueryTimerExtension {
    return this.getQueryTimerExtension();
  }

  private getQueryTimerExtensionWebGL1(): WebGL1DisjointQueryTimerExtension {
    return this.getQueryTimerExtension() as WebGL1DisjointQueryTimerExtension;
  }

  beginQuery(): WebGLQuery {
    if (ENV.get('WEBGL_DISJOINT_QUERY_TIMER_EXTENSION_VERSION') === 2) {
      const gl2 = this.gl as WebGL2RenderingContext;
      const ext = this.getQueryTimerExtensionWebGL2();

      const query = gl2.createQuery();
      gl2.beginQuery(ext.TIME_ELAPSED_EXT, query);
      return query;
    }
    const ext = this.getQueryTimerExtensionWebGL1();
    const query = ext.createQueryEXT();
    ext.beginQueryEXT(ext.TIME_ELAPSED_EXT, query);
    return query;
  }

  endQuery() {
    if (ENV.get('WEBGL_DISJOINT_QUERY_TIMER_EXTENSION_VERSION') === 2) {
      const gl2 = this.gl as WebGL2RenderingContext;
      const ext = this.getQueryTimerExtensionWebGL2();
      gl2.endQuery(ext.TIME_ELAPSED_EXT);
      return;
    }
    const ext = this.getQueryTimerExtensionWebGL1();
    ext.endQueryEXT(ext.TIME_ELAPSED_EXT);
  }

  public async waitForQueryAndGetTime(query: WebGLQuery): Promise<number> {
    await util.repeatedTry(
        () => this.isQueryAvailable(
            query, ENV.get('WEBGL_DISJOINT_QUERY_TIMER_EXTENSION_VERSION')));
    return this.getQueryTime(
        query, ENV.get('WEBGL_DISJOINT_QUERY_TIMER_EXTENSION_VERSION'));
  }

  private getQueryTime(query: WebGLQuery, queryTimerVersion: number): number {
    if (queryTimerVersion === 0) {
      return null;
    }

    if (queryTimerVersion === 2) {
      const gl2 = this.gl as WebGL2RenderingContext;

      const timeElapsedNanos = gl2.getQueryParameter(query, gl2.QUERY_RESULT);
      // Return milliseconds.
      return timeElapsedNanos / 1000000;
    } else {
      const ext = this.getQueryTimerExtensionWebGL1();

      const timeElapsedNanos =
          ext.getQueryObjectEXT(query, ext.QUERY_RESULT_EXT);
      // Return milliseconds.
      return timeElapsedNanos / 1000000;
    }
  }

  private isQueryAvailable(query: WebGLQuery, queryTimerVersion: number):
      boolean {
    if (queryTimerVersion === 0) {
      return true;
    }

    if (queryTimerVersion === 2) {
      const gl2 = this.gl as WebGL2RenderingContext;
      const ext = this.getQueryTimerExtensionWebGL2();

      const available =
          gl2.getQueryParameter(query, gl2.QUERY_RESULT_AVAILABLE);
      if (this.disjoint == null) {
        this.disjoint = this.gl.getParameter(ext.GPU_DISJOINT_EXT);
      }

      return available && !this.disjoint;
    } else {
      const ext = this.getQueryTimerExtensionWebGL1();

      const available =
          ext.getQueryObjectEXT(query, ext.QUERY_RESULT_AVAILABLE_EXT);
      if (this.disjoint == null) {
        this.disjoint = this.gl.getParameter(ext.GPU_DISJOINT_EXT);
      }

      return available && !this.disjoint;
    }
  }

  pollFence(fenceContext: FenceContext) {
    return new Promise<void>(resolve => {
      this.addItemToPoll(() => fenceContext.isFencePassed(), () => resolve());
    });
  }

  private itemsToPoll: PollItem[] = [];

  pollItems(): void {
    // Find the last query that has finished using binary search.
    // All other queries before it are also done.
    const index = binSearchLastTrue(this.itemsToPoll.map(x => x.isDoneFn));
    for (let i = 0; i <= index; ++i) {
      const {resolveFn} = this.itemsToPoll[i];
      resolveFn();
    }
    this.itemsToPoll = this.itemsToPoll.slice(index + 1);
  }

  private addItemToPoll(isDoneFn: () => boolean, resolveFn: () => void) {
    this.itemsToPoll.push({isDoneFn, resolveFn});
    if (this.itemsToPoll.length > 1) {
      // We already have a running loop that polls.
      return;
    }
    // Start a new loop that polls.
    util.repeatedTry(() => {
      this.pollItems();
      // End the loop if no more items to poll.
      return this.itemsToPoll.length === 0;
    });
  }

  private bindTextureToFrameBuffer(texture: WebGLTexture) {
    this.throwIfDisposed();
    webgl_util.bindColorTextureToFramebuffer(
        this.gl, texture, this.framebuffer);
    if (this.autoDebugValidate) {
      webgl_util.validateFramebuffer(this.gl);
    }
  }

  private unbindTextureToFrameBuffer() {
    if (this.outputTexture != null) {
      webgl_util.bindColorTextureToFramebuffer(
          this.gl, this.outputTexture, this.framebuffer);
      if (this.autoDebugValidate) {
        webgl_util.validateFramebuffer(this.gl);
      }
    } else {
      webgl_util.unbindColorTextureFromFramebuffer(this.gl, this.framebuffer);
    }
  }

  private downloadMatrixDriver(
      texture: WebGLTexture,
      downloadAndDecode: () => Float32Array): Float32Array {
    this.bindTextureToFrameBuffer(texture);
    const result = downloadAndDecode();
    this.unbindTextureToFrameBuffer();

    return result;
  }

  private setOutputMatrixTextureDriver(
      outputMatrixTextureMaybePacked: WebGLTexture, width: number,
      height: number) {
    this.throwIfDisposed();
    const gl = this.gl;
    webgl_util.bindColorTextureToFramebuffer(
        gl, outputMatrixTextureMaybePacked, this.framebuffer);
    if (this.autoDebugValidate) {
      webgl_util.validateFramebuffer(gl);
    }
    this.outputTexture = outputMatrixTextureMaybePacked;
    webgl_util.callAndCheck(gl, () => gl.viewport(0, 0, width, height));
    webgl_util.callAndCheck(gl, () => gl.scissor(0, 0, width, height));
  }

  private setOutputMatrixWriteRegionDriver(
      x: number, y: number, width: number, height: number) {
    this.throwIfDisposed();
    webgl_util.callAndCheck(
        this.gl, () => this.gl.scissor(x, y, width, height));
  }

  private throwIfDisposed() {
    if (this.disposed) {
      throw new Error('Attempted to use disposed GPGPUContext.');
    }
  }

  private throwIfNoProgram() {
    if (this.program == null) {
      throw new Error('No GPU program is currently set.');
    }
  }
}

type PollItem = {
  isDoneFn: () => boolean,
  resolveFn: () => void
};

/**
 * Finds the index of the last true element using binary search where
 * evaluation of an entry is expensive.
 */
export function binSearchLastTrue(arr: Array<() => boolean>): number {
  let start = 0;
  let end = arr.length - 1;
  let best = -1;
  while (start <= end) {
    const mid = (start + end) >> 1;
    const isDone = arr[mid]();
    if (isDone) {
      best = mid;
      start = mid + 1;
    } else {
      end = mid - 1;
    }
  }
  return best;
}<|MERGE_RESOLUTION|>--- conflicted
+++ resolved
@@ -265,11 +265,7 @@
     return this.downloadMatrixDriver(
         texture,
         () => gpgpu_util.downloadMatrixFromPackedOutputTexture(
-<<<<<<< HEAD
             this.gl, shape, rows, columns, this.textureConfig));
-=======
-            this.gl, shape[0], shape[1], rows, columns, this.textureConfig));
->>>>>>> 53a96d0f
   }
 
   private vertexAttrsAreBound = false;
