/**
 * @license
 * Copyright 2017 Google Inc. All Rights Reserved.
 * Licensed under the Apache License, Version 2.0 (the "License");
 * you may not use this file except in compliance with the License.
 * You may obtain a copy of the License at
 *
 * http://www.apache.org/licenses/LICENSE-2.0
 *
 * Unless required by applicable law or agreed to in writing, software
 * distributed under the License is distributed on an "AS IS" BASIS,
 * WITHOUT WARRANTIES OR CONDITIONS OF ANY KIND, either express or implied.
 * See the License for the specific language governing permissions and
 * limitations under the License.
 * =============================================================================
 */

import * as device_util from './device_util';
import {Engine, MemoryInfo, ProfileInfo, ScopeFn, TimingInfo} from './engine';
import {Features, getFeaturesFromURL, getWebGLDisjointQueryTimerVersion, getWebGLMaxTextureSize, isChrome, isDownloadFloatTextureEnabled, isRenderToFloatTextureEnabled, isWebGLFenceEnabled, isWebGLVersionEnabled} from './environment_util';
import {KernelBackend} from './kernels/backend';
import {DataId, setTensorTracker, Tensor, TensorTracker} from './tensor';
import {TensorContainer} from './tensor_types';
import {getTensorsInContainer} from './tensor_util';

const EPSILON_FLOAT16 = 1e-3;
const TEST_EPSILON_FLOAT16 = 1e-1;

const EPSILON_FLOAT32 = 1e-7;
const TEST_EPSILON_FLOAT32 = 1e-3;

export class Environment {
  private features: Features = {};
  private globalEngine: Engine;
  private registry:
      {[id: string]: {backend: KernelBackend, priority: number}} = {};
  backendName: string;

  constructor(features?: Features) {
    if (features != null) {
      this.features = features;
    }

    if (this.get('DEBUG')) {
      console.warn(
          'Debugging mode is ON. The output of every math call will ' +
          'be downloaded to CPU and checked for NaNs. ' +
          'This significantly impacts performance.');
    }
  }

  /**
   * Sets the backend (cpu, webgl, etc) responsible for creating tensors and
   * executing operations on those tensors.
   *
   * Note this disposes the current backend, if any, as well as any tensors
   * associated with it. A new backend is initialized, even if it is of the
   * same type as the previous one.
   *
   * @param backendName The name of the backend. Currently supports
   *     `'webgl'|'cpu'` in the browser, and `'tensorflow'` under node.js
   *     (requires tfjs-node).
   * @param safeMode Defaults to false. In safe mode, you are forced to
   *     construct tensors and call math operations inside a `tidy()` which
   *     will automatically clean up intermediate tensors.
   */
  /** @doc {heading: 'Environment'} */
  static setBackend(backendName: string, safeMode = false) {
    if (!(backendName in ENV.registry)) {
      throw new Error(`Backend name '${backendName}' not found in registry`);
    }
    ENV.engine.backend = ENV.findBackend(backendName);
    ENV.backendName = backendName;
  }

  /**
   * Returns the current backend name (cpu, webgl, etc). The backend is
   * responsible for creating tensors and executing operations on those tensors.
   */
  /** @doc {heading: 'Environment'} */
  static getBackend(): string {
    ENV.initEngine();
    return ENV.backendName;
  }

  /**
   * Dispose all variables kept in backend engine.
   */
  /** @doc {heading: 'Environment'} */
  static disposeVariables(): void {
    ENV.engine.disposeVariables();
  }

  /**
   * Returns memory info at the current time in the program. The result is an
   * object with the following properties:
   *
   * - `numBytes`: Number of bytes allocated (undisposed) at this time.
   * - `numTensors`: Number of unique tensors allocated.
   * - `numDataBuffers`: Number of unique data buffers allocated
   *   (undisposed) at this time, which is ≤ the number of tensors
   *   (e.g. `a.reshape(newShape)` makes a new Tensor that shares the same
   *   data buffer with `a`).
   * - `unreliable`: `Optional` `boolean`:
   *    - On WebGL, not present (always reliable).
   *    - On CPU, true. Due to automatic garbage collection, these numbers
   *     represent undisposed tensors, i.e. not wrapped in `tidy()`, or
   *     lacking a call to `tensor.dispose()`.
   */
  /** @doc {heading: 'Performance', subheading: 'Memory'} */
  static memory(): MemoryInfo {
    return ENV.engine.memory();
  }

  /**
   * Executes the provided function `f()` and returns a promise that resolves
   * with information about the function's memory use:
   * - `newBytes`: tne number of new bytes allocated
   * - `newTensors`: the number of new tensors created
   * - `peakBytes`: the peak number of bytes allocated
   * - `kernels`: an array of objects for each kernel involved that reports
   * their input and output shapes, number of bytes used, and number of new
   * tensors created.
   *
   * ```js
   * const profile = await tf.profile(() => {
   *   const x = tf.tensor1d([1, 2, 3]);
   *   let x2 = x.square();
   *   x2.dispose();
   *   x2 = x.square();
   *   x2.dispose();
   *   return x;
   * });
   *
   * console.log(`newBytes: ${profile.newBytes}`);
   * console.log(`newTensors: ${profile.newTensors}`);
   * console.log(`byte usage over all kernels: ${profile.kernels.map(k =>
   * k.totalBytesSnapshot)}`);
   * ```
   *
   */
  /** @doc {heading: 'Performance', subheading: 'Profile'} */
  static profile(f: () => TensorContainer): Promise<ProfileInfo> {
    return ENV.engine.profile(f);
  }

  /**
   * Executes the provided function `fn` and after it is executed, cleans up all
   * intermediate tensors allocated by `fn` except those returned by `fn`.
   * `fn` must not return a Promise (async functions not allowed). The returned
   * result can be a complex object.
   *
   * Using this method helps avoid memory leaks. In general, wrap calls to
   * operations in `tidy` for automatic memory cleanup.
   *
   * When in safe mode, you must enclose all `Tensor` creation and ops
   * inside a `tidy` to prevent memory leaks.
   *
   * ```js
   * // y = 2 ^ 2 + 1
   * const y = tf.tidy(() => {
   *   // a, b, and one will be cleaned up when the tidy ends.
   *   const one = tf.scalar(1);
   *   const a = tf.scalar(2);
   *   const b = a.square();
   *
   *   console.log('numTensors (in tidy): ' + tf.memory().numTensors);
   *
   *   // The value returned inside the tidy function will return
   *   // through the tidy, in this case to the variable y.
   *   return b.add(one);
   * });
   *
   * console.log('numTensors (outside tidy): ' + tf.memory().numTensors);
   * y.print();
   * ```
   *
   * @param nameOrFn The name of the closure, or the function to execute.
   *     If a name is provided, the 2nd argument should be the function.
   *     If debug mode is on, the timing and the memory usage of the function
   *     will be tracked and displayed on the console using the provided name.
   * @param fn The function to execute.
   */
  /** @doc {heading: 'Performance', subheading: 'Memory'} */
  static tidy<T extends TensorContainer>(
      nameOrFn: string|ScopeFn<T>, fn?: ScopeFn<T>, gradMode = false): T {
    return ENV.engine.tidy(nameOrFn, fn, gradMode);
  }

  /**
   * Disposes any `Tensor`s found within the provided object.
   *
   * @param container an object that may be a `Tensor` or may directly contain
   *     `Tensor`s, such as a `Tensor[]` or `{key: Tensor, ...}`. If the
   *     object is not a `Tensor` or does not contain `Tensors`, nothing
   *     happens. In general it is safe to pass any object here, except that
   *     `Promise`s are not supported.
   */
  /** @doc {heading: 'Performance', subheading: 'Memory'} */
  static dispose(container: TensorContainer) {
    const tensors = getTensorsInContainer(container);
    tensors.forEach(tensor => tensor.dispose());
  }

  /**
   * Keeps a `Tensor` generated inside a `tidy` from being disposed
   * automatically.
   *
   * ```js
   * let b;
   * const y = tf.tidy(() => {
   *   const one = tf.scalar(1);
   *   const a = tf.scalar(2);
   *
   *   // b will not be cleaned up by the tidy. a and one will be cleaned up
   *   // when the tidy ends.
   *   b = tf.keep(a.square());
   *
   *   console.log('numTensors (in tidy): ' + tf.memory().numTensors);
   *
   *   // The value returned inside the tidy function will return
   *   // through the tidy, in this case to the variable y.
   *   return b.add(one);
   * });
   *
   * console.log('numTensors (outside tidy): ' + tf.memory().numTensors);
   * console.log('y:');
   * y.print();
   * console.log('b:');
   * b.print();
   * ```
   *
   * @param result The tensor to keep from being disposed.
   */
  /** @doc {heading: 'Performance', subheading: 'Memory'} */
  static keep<T extends Tensor>(result: T): T {
    return ENV.engine.keep(result);
  }

  /**
   * Executes `f()` and returns a promise that resolves with timing
   * information.
   *
   * The result is an object with the following properties:
   *
   * - `wallMs`: Wall execution time.
   * - `kernelMs`: Kernel execution time, ignoring data transfer.
   * - On `WebGL` The following additional properties exist:
   *   - `uploadWaitMs`: CPU blocking time on texture uploads.
   *   - `downloadWaitMs`: CPU blocking time on texture downloads (readPixels).
   *
   * ```js
   * const x = tf.randomNormal([20, 20]);
   * const time = await tf.time(() => x.matMul(x));
   *
   * console.log(`kernelMs: ${time.kernelMs}, wallTimeMs: ${time.wallMs}`);
   * ```
   *
   * @param f The function to execute and time.
   */
  /** @doc {heading: 'Performance', subheading: 'Timing'} */
  static time(f: () => void): Promise<TimingInfo> {
    return ENV.engine.time(f);
  }

  get<K extends keyof Features>(feature: K): Features[K] {
    if (feature in this.features) {
      return this.features[feature];
    }

    this.features[feature] = this.evaluateFeature(feature);

    return this.features[feature];
  }

  getFeatures(): Features {
    return this.features;
  }

  set<K extends keyof Features>(feature: K, value: Features[K]): void {
    this.features[feature] = value;
  }

  private getBestBackendName(): string {
    if (Object.keys(this.registry).length === 0) {
      throw new Error('No backend found in registry.');
    }
    const sortedBackends = Object.keys(this.registry)
                               .map(name => {
                                 return {name, entry: this.registry[name]};
                               })
                               .sort((a, b) => {
                                 // Highest priority comes first.
                                 return b.entry.priority - a.entry.priority;
                               });
    return sortedBackends[0].name;
  }

  private evaluateFeature<K extends keyof Features>(feature: K): Features[K] {
    if (feature === 'DEBUG') {
      return false;
    } else if (feature === 'IS_BROWSER') {
      return typeof window !== 'undefined';
    } else if (feature === 'IS_NODE') {
      return (typeof process !== 'undefined') &&
          (typeof process.versions.node !== 'undefined');
    } else if (feature === 'IS_CHROME') {
      return isChrome();
    } else if (feature === 'WEBGL_CONV_IM2COL') {
      return false;
    } else if (feature === 'WEBGL_PAGING_ENABLED') {
<<<<<<< HEAD
      return this.get('IS_BROWSER');
=======
      return this.get('IS_BROWSER') && !this.get('PROD');
>>>>>>> 53a96d0f
    } else if (feature === 'WEBGL_MAX_TEXTURE_SIZE') {
      return getWebGLMaxTextureSize(
          this.get('WEBGL_VERSION'), this.get('IS_BROWSER'));
    } else if (feature === 'IS_TEST') {
      return false;
    } else if (feature === 'BACKEND') {
      return this.getBestBackendName();
    } else if (feature === 'WEBGL_DISJOINT_QUERY_TIMER_EXTENSION_VERSION') {
      const webGLVersion = this.get('WEBGL_VERSION');

      if (webGLVersion === 0) {
        return 0;
      }
      return getWebGLDisjointQueryTimerVersion(
          webGLVersion, this.get('IS_BROWSER'));
    } else if (feature === 'WEBGL_DISJOINT_QUERY_TIMER_EXTENSION_RELIABLE') {
      return this.get('WEBGL_DISJOINT_QUERY_TIMER_EXTENSION_VERSION') > 0 &&
          !device_util.isMobile();
    } else if (feature === 'HAS_WEBGL') {
      return this.get('WEBGL_VERSION') > 0;
    } else if (feature === 'WEBGL_VERSION') {
      if (isWebGLVersionEnabled(2, this.get('IS_BROWSER'))) {
        return 2;
      } else if (isWebGLVersionEnabled(1, this.get('IS_BROWSER'))) {
        return 1;
      }
      return 0;
    } else if (feature === 'WEBGL_RENDER_FLOAT32_ENABLED') {
      return isRenderToFloatTextureEnabled(
          this.get('WEBGL_VERSION'), this.get('IS_BROWSER'));
    } else if (feature === 'WEBGL_DOWNLOAD_FLOAT_ENABLED') {
      return isDownloadFloatTextureEnabled(
          this.get('WEBGL_VERSION'), this.get('IS_BROWSER'));
    } else if (feature === 'WEBGL_FENCE_API_ENABLED') {
      return isWebGLFenceEnabled(
          this.get('WEBGL_VERSION'), this.get('IS_BROWSER'));
    } else if (feature === 'WEBGL_SIZE_UPLOAD_UNIFORM') {
      // Use uniform uploads only when 32bit floats are supported. In 16bit
      // environments there are problems with comparing a 16bit texture value
      // with a 32bit uniform value.
      const useUniforms = this.get('WEBGL_RENDER_FLOAT32_ENABLED');
      return useUniforms ? 4 : 0;
    } else if (feature === 'TEST_EPSILON') {
      return this.backend.floatPrecision() === 32 ? TEST_EPSILON_FLOAT32 :
                                                    TEST_EPSILON_FLOAT16;
    } else if (feature === 'EPSILON') {
      return this.backend.floatPrecision() === 32 ? EPSILON_FLOAT32 :
                                                    EPSILON_FLOAT16;
    } else if (feature === 'PROD') {
      return false;
    } else if (feature === 'TENSORLIKE_CHECK_SHAPE_CONSISTENCY') {
      return !this.get('PROD');
    }
    throw new Error(`Unknown feature ${feature}.`);
  }

  setFeatures(features: Features) {
    this.features = Object.assign({}, features);
  }

  reset() {
    this.features = getFeaturesFromURL();
    if (this.globalEngine != null) {
      this.globalEngine = null;
    }
  }

  get backend(): KernelBackend {
    return this.engine.backend;
  }

  findBackend(name: string): KernelBackend {
    if (!(name in this.registry)) {
      return null;
    }
    return this.registry[name].backend;
  }

  /**
   * Registers a global backend. The registration should happen when importing
   * a module file (e.g. when importing `backend_webgl.ts`), and is used for
   * modular builds (e.g. custom tfjs bundle with only webgl support).
   *
   * @param factory The backend factory function. When called, it should
   * return an instance of the backend.
   * @param priority The priority of the backend (higher = more important).
   *     In case multiple backends are registered, the priority is used to find
   *     the best backend. Defaults to 1.
   * @return False if the creation/registration failed. True otherwise.
   */
  registerBackend(
      name: string, factory: () => KernelBackend, priority = 1,
      setTensorTrackerFn?: (f: () => TensorTracker) => void): boolean {
    if (name in this.registry) {
      console.warn(
          `${name} backend was already registered. Reusing existing backend`);
      if (setTensorTrackerFn != null) {
        setTensorTrackerFn(() => this.engine);
      }
      return false;
    }
    try {
      const backend = factory();
      backend.setDataMover(
          {moveData: (dataId: DataId) => this.engine.moveData(dataId)});
      this.registry[name] = {backend, priority};
      return true;
    } catch (err) {
      console.warn(`Registration of backend ${name} failed`);
      console.warn(err.stack || err.message);
      return false;
    }
  }

  removeBackend(name: string): void {
    if (!(name in this.registry)) {
      throw new Error(`${name} backend not found in registry`);
    }
    this.registry[name].backend.dispose();
    delete this.registry[name];
  }

  get engine(): Engine {
    this.initEngine();
    return this.globalEngine;
  }

  private initEngine() {
    if (this.globalEngine == null) {
      this.backendName = this.get('BACKEND');
      const backend = this.findBackend(this.backendName);
      this.globalEngine =
          new Engine(backend, false /* safeMode */, () => this.get('DEBUG'));
    }
  }
}

function getGlobalNamespace(): {ENV: Environment} {
  // tslint:disable-next-line:no-any
  let ns: any;
  if (typeof (window) !== 'undefined') {
    ns = window;
  } else if (typeof (process) !== 'undefined') {
    ns = process;
  } else {
    throw new Error('Could not find a global object');
  }
  return ns;
}

function getOrMakeEnvironment(): Environment {
  const ns = getGlobalNamespace();
  if (ns.ENV == null) {
    ns.ENV = new Environment(getFeaturesFromURL());
    setTensorTracker(() => ns.ENV.engine);
  }
  return ns.ENV;
}

export let ENV = getOrMakeEnvironment();<|MERGE_RESOLUTION|>--- conflicted
+++ resolved
@@ -309,11 +309,7 @@
     } else if (feature === 'WEBGL_CONV_IM2COL') {
       return false;
     } else if (feature === 'WEBGL_PAGING_ENABLED') {
-<<<<<<< HEAD
-      return this.get('IS_BROWSER');
-=======
       return this.get('IS_BROWSER') && !this.get('PROD');
->>>>>>> 53a96d0f
     } else if (feature === 'WEBGL_MAX_TEXTURE_SIZE') {
       return getWebGLMaxTextureSize(
           this.get('WEBGL_VERSION'), this.get('IS_BROWSER'));
