/**
 * @license
 * Copyright 2017 Google Inc. All Rights Reserved.
 * Licensed under the Apache License, Version 2.0 (the "License");
 * you may not use this file except in compliance with the License.
 * You may obtain a copy of the License at
 *
 * http://www.apache.org/licenses/LICENSE-2.0
 *
 * Unless required by applicable law or agreed to in writing, software
 * distributed under the License is distributed on an "AS IS" BASIS,
 * WITHOUT WARRANTIES OR CONDITIONS OF ANY KIND, either express or implied.
 * See the License for the specific language governing permissions and
 * limitations under the License.
 * =============================================================================
 */

// tslint:disable-next-line:max-line-length
import {Array3D, conv_util, ENV, NDArrayMath} from 'deeplearn';
import {BenchmarkTest} from './benchmark';
import * as benchmark_util from './benchmark_util';

const CPU_OP_RUNS = 1;

export interface PoolBenchmarkParams {
  depth: number;
  fieldSize: number;
  stride: number;
}

function getPoolingOp(option: string, math: NDArrayMath): (
    x: Array3D, filterSize: [number, number]|number,
    strides: [number, number]|number, pad: 'valid'|'same'|number) => Array3D {
  switch (option) {
    case 'max':
      return (x: Array3D, filterSize: [number, number]|number,
              strides: [number, number]|number, pad: 'valid'|'same'|number) => {
        return math.maxPool(x, filterSize, strides, pad);
      };
    case 'min':
      return (x: Array3D, filterSize: [number, number]|number,
              strides: [number, number]|number, pad: 'valid'|'same'|number) => {
        return math.minPool(x, filterSize, strides, pad);
      };
    case 'avg':
<<<<<<< HEAD
      return (x: Array3D<'float32'>, filterSize: [number, number]|number,
              strides: [number, number]|number, pad: 'valid'|'same'|number) => {
        return math.avgPool(x, filterSize, strides, pad) as Array3D;
=======
      return (x: Array3D, filterSize: [number, number]|number,
              strides: [number, number]|number, pad: 'valid'|'same'|number) => {
        return math.avgPool(x.asType('float32'), filterSize, strides, pad);
>>>>>>> 5d9c805e
      };
    default:
      throw new Error(`Not found such ops: ${option}`);
  }
}

export class PoolCPUBenchmark implements BenchmarkTest {
  run(size: number, option: string,
      params: PoolBenchmarkParams): Promise<number> {
    const safeMode = false;
    const math = new NDArrayMath('cpu', safeMode);
    ENV.setMath(math);
    const outputDepth = params.depth;
    const xShape: [number, number, number] = [size, size, outputDepth];
    const fieldSize = params.fieldSize;
    const stride = params.stride;
    const zeroPad = conv_util.computeDefaultPad(xShape, fieldSize, stride);
    const op = getPoolingOp(option, math);

    const x = Array3D.randUniform(xShape, -1, 1);

    const start = performance.now();
    for (let i = 0; i < CPU_OP_RUNS; i++) {
      op(x as Array3D, fieldSize, stride, zeroPad);
    }
    const avgTime = (performance.now() - start) / CPU_OP_RUNS;

    return new Promise<number>((resolve, reject) => {
      resolve(avgTime);
    });
  }
}

export class PoolGPUBenchmark implements BenchmarkTest {
  async run(size: number, option: string, params: PoolBenchmarkParams):
      Promise<number> {
    const safeMode = false;
    const math = new NDArrayMath('webgl', safeMode);
    ENV.setMath(math);
    const outputDepth = params.depth;
    const xShape: [number, number, number] = [size, size, outputDepth];
    const fieldSize = params.fieldSize;
    const stride = params.stride;
    const x = Array3D.randUniform(xShape, -1, 1);
    const op = getPoolingOp(option, math);

    const benchmark = () => op(x, fieldSize, stride, 'same');
    const time = await benchmark_util.warmupAndBenchmarkGPU(math, benchmark);
    x.dispose();

    return time;
  }
}<|MERGE_RESOLUTION|>--- conflicted
+++ resolved
@@ -43,15 +43,9 @@
         return math.minPool(x, filterSize, strides, pad);
       };
     case 'avg':
-<<<<<<< HEAD
-      return (x: Array3D<'float32'>, filterSize: [number, number]|number,
-              strides: [number, number]|number, pad: 'valid'|'same'|number) => {
-        return math.avgPool(x, filterSize, strides, pad) as Array3D;
-=======
       return (x: Array3D, filterSize: [number, number]|number,
               strides: [number, number]|number, pad: 'valid'|'same'|number) => {
         return math.avgPool(x.asType('float32'), filterSize, strides, pad);
->>>>>>> 5d9c805e
       };
     default:
       throw new Error(`Not found such ops: ${option}`);
